import os
import sys

# for perlmutter
if os.path.exists("/global/homes/c/cju33/.conda/envs/venv/lib/python3.12/site-packages"):
    sys.path.append("/global/homes/c/cju33/.conda/envs/venv/lib/python3.12/site-packages")
if os.path.exists("/global/homes/c/cju33/gym-examples"):
    sys.path.append("/global/homes/c/cju33/gym-examples")
import multiprocessing as mp

import argparse

import json

import gymnasium as gym
import gym_examples

from rl import PMDFiniteStateAction
from rl import PMDGeneralStateFiniteAction
from rl import PDAGeneralStateAction
from rl import QLearn
from rl import PPO

def main(alg, env_name, seed, settings, output={}):
    # env = gym.make(
    #     "gym_examples/GridWorld-v0", 
        # "gym_examples/SimpleWorld-v0", 
    #     size=4,
    #     action_eps=0.00,
    #     max_episode_steps=1000, # can change length here!
    # )
    # env = gym.wrappers.FlattenObservation(env)
    # env = gym.wrappers.TransformReward(env, lambda r : 1-r)

    env = gym.make(
        env_name,
        # render_mode="human",
        max_episode_steps=1000, # can change length here!
    )

    # env = gym.wrappers.TransformReward(env, lambda r : -r)
    env.reset()

    # import ipdb; ipdb.set_trace()

    fname = ""
    if settings.get("save_logs", False):
        fname = os.path.join("logs", f"{alg}_{env_name}_seed={seed}.csv")

    params = settings.copy()
    params["verbose"] = False
    params["fname"] = fname
    """
    params = dict({
        "verbose": False,
        "fname": fname,
        "mu_h": settings["mu_h"],
        "use_advantage": settings["use_advantage"],
        "gamma": settings["gamma"],
        "gae_lambda": settings["gamma"],
        "stepsize": settings["stepsize"],
<<<<<<< HEAD
        "base_stepsize": settings["base_stepsize"]
=======
        "base_stepsize": settings["base_stepsize"],
        "rollout_len": settings["rollout_len"],
        "max_ep_per_iter": settings["max_ep_per_iter"],
        "normalize_obs": settings["normalize_obs"],
        "normalize_rwd": settings["normalize_rwd"],
        "normalize_sa_val": settings["normalize_rwd"],
        "max_grad_norm": settings["max_grad_norm"],
        "normalize_rwd": settings["normalize_rwd"],
        "sgd_alpha": settings["sgd_alpha"],
        "sgd_stepsize": settings["sgd_stepsize"],
        "sgd_n_iter": settings["sgd_n_iter"],
>>>>>>> ab80b1d7
    })
    """
    # alg = PMDFiniteStateAction(env, params)
    if alg == "pmd":
        alg = PMDGeneralStateFiniteAction(env, params)
    elif alg == "pda":
        alg = PDAGeneralStateAction(env, params)
    elif alg == "qlearn":
        alg = QLearn(env, params)
    elif alg == "ppo":
        alg = PPO(env, params)
    else:
        return 

    output[seed] = alg.learn(settings["max_iter"])

def run_main_multiprocessing(alg, env_name, num_start, num_end, settings):
    num_exp = num_end - num_start
    assert num_exp >= 1
    num_proc = mp.cpu_count()
    num_threads = min(num_proc, num_exp)
    procs = []

    for i in range(num_start, num_end):
        if len(procs) == num_threads:
            for p in procs:
                p.join()
            procs = []

        p = mp.Process(target=main, args=(alg, env_name, i, settings))
        p.start()
        procs.append(p)

if __name__ == "__main__":
    # TODO: Print settings of the problem
    # TODO: Reformat code so we don't pass params in the final function invokation
    parser = argparse.ArgumentParser(
        prog='RL algs', 
        description='RL algorithms',
        formatter_class=argparse.ArgumentDefaultsHelpFormatter
    )
    parser.add_argument('--alg', default="pmd", choices=["pmd", "pda", "qlearn", "ppo"], help="Algorithm")
    parser.add_argument('--env_name', default="LunarLander-v2", choices=[
        "LunarLander-v2", 
        "MountainCar-v0", 
        "Pendulum-v1",
        "Humanoid-v4",
        "HalfCheetah-v4"
        ],
        help="Environment"
    )
    parser.add_argument('--save_logs', action="store_true", help="Store logs to file")
    parser.add_argument('--seed', type=int, default=0, help="Seed (or starting seed if parallel runs)")
    parser.add_argument('--settings_file', type=str, default="", help="Load settings")

    parser.add_argument('--max_iter', type=int, default=100, help="Max number of training iterations")
    parser.add_argument('--max_ep', type=int, default=-1, help="Max number of training episodes")

    parser.add_argument('--gamma', default=0.99, type=float, help="Discount factor")
    parser.add_argument('--gae_lambda', default=1., type=float, help="Additional discount factor")
    parser.add_argument('--use_gae', action="store_true", help="Use generalized advantage function")
    parser.add_argument('--rollout_len', default=1000, type=int, help="Trajectory length for one iteration/episode. Rollout_len overwritten by max_ep_per_iter")
    parser.add_argument('--max_ep_per_iter', default=-1, type=int, help="Max episodes per training epoch. If negative, then no max episode (uses rollout_len instead)")

    parser.add_argument('--stepsize', default="decreasing", choices=["decreasing", "constant"], help="Policy optimization stepsize")
    parser.add_argument('--base_stepsize', default=-1, type=float, help="base stepsize")
    parser.add_argument('--mu_h', default=0, type=float, help="entropy regularizations trength")
    parser.add_argument('--normalize_obs', action="store_true", help="Normalize observations via warm-start")
    parser.add_argument('--normalize_rwd', action="store_true", help="Dynamically scale rewards")
    parser.add_argument('--dynamic_stepsize', action="store_true", help="Dynamic scale stepsize by Q-estimate")
    parser.add_argument('--use_advantage', action="store_true", help="Use advantage function for policy update")
    parser.add_argument('--normalize_sa_val', action="store_true", help="Normalize Q or advantage function")
    parser.add_argument('--max_grad_norm', type=float, default=-1, help="Max l_inf norm of the gradient")

    parser.add_argument("--sgd_stepsize", default="constant", choices=["constant", "optimal"])
    parser.add_argument("--sgd_n_iter", type=int, default=1_000, help="number of SGD iterations (e.g. 10-50x the rollout_len)")
    parser.add_argument("--sgd_alpha", type=float, default=0.0001, help="Regularization strength")

    parser.add_argument('--parallel', action="store_true", help="Use multiprocessing")
    parser.add_argument('--parallel_runs', type=int, default=10, help="Number of parallel runs")

    args = parser.parse_args()
    settings = vars(args)
    if len(args.settings_file) > 6 and args.settings_file[-4:] == "json":
        with open(args.settings_file, "r") as fp:
            new_settings = json.load(fp)
        settings.update(new_settings)

    if args.parallel:
        run_main_multiprocessing(args.alg, args.env_name, args.seed, args.seed+args.parallel_runs, settings)
    else:
        # no seeding yet
        main(args.alg, args.env_name, args.seed, settings)<|MERGE_RESOLUTION|>--- conflicted
+++ resolved
@@ -59,9 +59,6 @@
         "gamma": settings["gamma"],
         "gae_lambda": settings["gamma"],
         "stepsize": settings["stepsize"],
-<<<<<<< HEAD
-        "base_stepsize": settings["base_stepsize"]
-=======
         "base_stepsize": settings["base_stepsize"],
         "rollout_len": settings["rollout_len"],
         "max_ep_per_iter": settings["max_ep_per_iter"],
@@ -73,7 +70,6 @@
         "sgd_alpha": settings["sgd_alpha"],
         "sgd_stepsize": settings["sgd_stepsize"],
         "sgd_n_iter": settings["sgd_n_iter"],
->>>>>>> ab80b1d7
     })
     """
     # alg = PMDFiniteStateAction(env, params)
