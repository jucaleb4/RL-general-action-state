--- conflicted
+++ resolved
@@ -101,11 +101,7 @@
     args = parser.parse_args()
 
     if args.parallel:
-<<<<<<< HEAD
         run_main_multiprocessing(args.alg, args.env_name, args.seed, args.seed+args.parallel_runs)
-=======
-        run_main_multiprocessing(args.alg, args.env_name, 0, args.parallel_runs, vars(args))
->>>>>>> 4a1005bb
     else:
         # no seeding yet
         main(args.alg, args.env_name, args.seed, vars(args))