--- conflicted
+++ resolved
@@ -1,14 +1,11 @@
 import os
 
-<<<<<<< HEAD
 # just for perlmutter
 if False:
     import sys
     sys.path.append("/global/homes/c/cju33/.conda/envs/venv/lib/python3.12/site-packages")
     sys.path.append("/global/homes/c/cju33/gym-examples")
-=======
 import multiprocessing as mp
->>>>>>> 438b18e0
 
 import gymnasium as gym
 import gym_examples
